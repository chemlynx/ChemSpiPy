--- conflicted
+++ resolved
@@ -2,9 +2,9 @@
 """
 chemspipy.api
 ~~~~~~~~~~~~~
-
 Core API for interacting with ChemSpider web services.
-
+:copyright: Copyright 2014 by Matt Swain.
+:license: MIT, see LICENSE file for more details.
 """
 
 from __future__ import print_function
@@ -15,21 +15,25 @@
 import sys
 import warnings
 
+try:
+    from lxml import etree
+except ImportError:
+    try:
+        import xml.etree.cElementTree as etree
+    except ImportError:
+        import xml.etree.ElementTree as etree
+
 import requests
 import six
 
-from . import __version__, errors
-from .objects import Compound
+from . import __version__
+from .errors import ChemSpiPyError, ChemSpiPyParseError, ChemSpiPyAuthError, ChemSpiPyServerError
+from .errors import ChemSpiPyNotFoundError
+from .objects import Compound, Spectrum
 from .search import Results
 
 
 log = logging.getLogger(__name__)
-
-
-#: Default API URL.
-API_URL = 'https://api.rsc.org'
-#: Default API version.
-API_VERSION = 'v1'
 
 #: 2D coordinate dimensions
 MOL2D = '2d'
@@ -43,8 +47,6 @@
 #: Descending sort direction
 DESCENDING = 'descending'
 
-#: Record ID sort order
-RECORD_ID = 'record_id'
 #: CSID sort order
 CSID = 'csid'
 #: Mass defect sort order
@@ -70,20 +72,19 @@
 
 #: Sort directions
 DIRECTIONS = {
-    ASCENDING: 'ascending',
-    DESCENDING: 'descending'
+    ASCENDING: 'eAscending',
+    DESCENDING: 'eDescending'
 }
 
 #: Sort orders
 ORDERS = {
-    RECORD_ID: 'recordId',
-    CSID: 'recordId',
-    MASS_DEFECT: 'massDefect',
-    MOLECULAR_WEIGHT: 'molecularWeight',
-    REFERENCE_COUNT: 'referenceCount',
-    DATASOURCE_COUNT: 'dataSourceCount',
-    PUBMED_COUNT: 'pubMedCount',
-    RSC_COUNT: 'rscCount'
+    CSID: 'eCSID',
+    MASS_DEFECT: 'eMassDefect',
+    MOLECULAR_WEIGHT: 'eMolecularWeight',
+    REFERENCE_COUNT: 'eReferenceCount',
+    DATASOURCE_COUNT: 'eDataSourceCount',
+    PUBMED_COUNT: 'ePubMedCount',
+    RSC_COUNT: 'eRscCount'
 }
 
 #: API to python field mappings
@@ -127,84 +128,68 @@
 
 class BaseChemSpider(object):
 
-    def __init__(self, api_key, user_agent=None, api_url=API_URL, api_version=API_VERSION):
-        """
-
-        :param string api_key: Your ChemSpider API key.
+    def __init__(self, security_token=None, user_agent=None, api_url=None):
+        """
+        :param string security_token: (Optional) Your ChemSpider security token.
         :param string user_agent: (Optional) Identify your application to ChemSpider servers.
-        :param string api_url: (Optional) API server. Default https://api.rsc.org.
-        :param string api_version: (Optional) API version. Default v1.
+        :param string api_url: (Optional) Alternative API server.
         """
         log.debug('Initializing ChemSpider')
-        self.api_url = api_url
+        self.api_url = api_url if api_url else 'https://www.chemspider.com'
         self.http = requests.session()
-        self.http.headers['User-Agent'] = user_agent if user_agent else 'ChemSpiPy/{} Python/{} '.format(__version__, sys.version.split()[0])
-        self.api_key = api_key
-        self.api_version = api_version
-
-    def request(self, method, api, namespace, endpoint, params=None, json=None):
-        """Make a request to the ChemSpider API.
-
-        :param string method: HTTP method.
-        :param string api: Top-level API, e.g. compounds.
-        :param string namespace: API namespace, e.g. filter, lookups, records, or tools.
-        :param string endpoint: Web service endpoint URL.
-        :param dict params: Query parameters to add to the URL.
-        :param dict json: JSON data to send in the request body.
-        :return: Web Service response JSON.
-        :rtype: dict
-        """
-        # Construct request URL
-        url = '{}/{}/{}/{}/{}'.format(self.api_url, api, self.api_version, namespace, endpoint)
-
-        # Set apikey header
-        headers = {'apikey': self.api_key}
-
-        log.debug('{} : {} : {} : {}'.format(url, headers, params, json))
-
-        # Make request
-        r = self.http.request(method, url, params=params, json=json, headers=headers)
-
-        # Raise exception for HTTP errors
-        if not r.ok:
-            err = {
-                400: errors.ChemSpiPyBadRequestError,
-                401: errors.ChemSpiPyAuthError,
-                404: errors.ChemSpiPyNotFoundError,
-                405: errors.ChemSpiPyMethodError,
-                413: errors.ChemSpiPyPayloadError,
-                429: errors.ChemSpiPyRateError,
-                500: errors.ChemSpiPyServerError,
-                503: errors.ChemSpiPyUnavailableError
-            }.get(r.status_code, errors.ChemSpiPyHTTPError)
-            raise err(message=r.reason, http_code=r.status_code)
-
-        log.debug('Request duration: {}'.format(r.elapsed))
-        return r.json()
-
-    def get(self, api, namespace, endpoint, params=None):
-        """Convenience method for making GET requests.
-
-        :param string api: Top-level API, e.g. compounds.
-        :param string namespace: API namespace, e.g. filter, lookups, records, or tools.
-        :param string endpoint: Web service endpoint URL.
-        :param dict params: Query parameters to add to the URL.
-        :return: Web Service response JSON.
-        :rtype: dict
-        """
-        return self.request('GET', api=api, namespace=namespace, endpoint=endpoint, params=params)
-
-    def post(self, api, namespace, endpoint, json=None):
-        """Convenience method for making POST requests.
-
-        :param string api: Top-level API, e.g. compounds.
-        :param string namespace: API namespace, e.g. filter, lookups, records, or tools.
-        :param string endpoint: Web service endpoint URL.
-        :param dict json: JSON data to send in the request body.
-        :return: Web Service response content.
-        :rtype: dict or string
-        """
-        return self.request('POST', api=api, namespace=namespace, endpoint=endpoint, json=json)
+        self.http.headers['User-Agent'] = user_agent if user_agent else 'ChemSpiPy/%s Python/%s ' % (__version__, sys.version.split()[0])
+        self.security_token = security_token
+
+    def request(self, api, endpoint, **params):
+        """Construct API request and return the XML response.
+        :param string api: The specific ChemSpider API to call (MassSpec, Search, Spectra, InChI).
+        :param string endpoint: ChemSpider API endpoint.
+        :param params: (Optional) Parameters for the ChemSpider endpoint as keyword arguments.
+        :rtype: xml tree
+        """
+        url = '%s/%s.asmx/%s' % (self.api_url, api, endpoint)
+        log.debug('Request: %s %s', url, params)
+        params['token'] = self.security_token
+        try:
+            response = self.http.post(url, data=params)
+        except requests.RequestException as e:
+            raise ChemSpiPyError(six.text_type(e))
+        if response.status_code == 500:
+            if 'Missing parameter: token.' in response.text:
+                raise ChemSpiPyAuthError('Endpoint requires a security token.')
+            elif 'Error converting data type nvarchar to uniqueidentifier' in response.text:
+                # Generally when supplying a security token with incorrect format
+                raise ChemSpiPyAuthError('Invalid security token. Did you copy the entire token?')
+            elif 'Unauthorized web service usage' in response.text:
+                # Fake/incorrect token (but in correct format)
+                raise ChemSpiPyAuthError(response.text)
+            elif 'Unable to get record details' in response.text:
+                # Generally when requesting a non-existent CSID
+                raise ChemSpiPyNotFoundError(response.text)
+            elif 'Unable to get records spectra' in response.text:
+                # No spectra for a CSID, shouldn't be an exception
+                return []
+            else:
+                raise ChemSpiPyServerError(response.text)
+        try:
+            tree = etree.fromstring(response.content)
+        except etree.ParseError as e:
+            raise ChemSpiPyParseError('Unable to parse XML response: %s' % e)
+        return tree
+
+    def construct_api_url(self, api, endpoint, **params):
+        """Construct a Chemspider API url, encoded, with parameters as a GET querystring.
+        :param string api: The specific ChemSpider API to call (MassSpecAPI, Search, Spectra, InChI).
+        :param string endpoint: ChemSpider API endpoint.
+        :param params: (Optional) Parameters for the ChemSpider endpoint as keyword arguments.
+        :rtype: string
+        """
+        querystring = []
+        for k, v in params.items():
+            querystring.append('%s=%s' % (k, six.moves.urllib.parse.quote_plus(six.text_type(v))))
+        if self.security_token:
+            querystring.append('token=%s' % self.security_token)
+        return '%s/%s.asmx/%s?%s' % (self.api_url, api, endpoint, '&'.join(querystring))
 
 
 def xml_to_dict(t):
@@ -222,302 +207,120 @@
     return d
 
 
-class LookupsApi(BaseChemSpider):
-    """"""
-
-    def get_datasources(self):
-        """Get the list of datasources in ChemSpider.
-
-        Many other endpoints let you restrict which sources are used to lookup the requested query. Restricting the
-        sources makes queries faster.
-
-        :return: List of datasources.
-        :rtype: list[string]
-        """
-        response = self.get(api='compounds', namespace='lookups', endpoint='datasources')
-        return response['dataSources']
-
-
-class RecordsApi(BaseChemSpider):
-    """"""
-
-    def get_details(self, record_id, fields=None):
-        """Get details for a compound record.
-
-        The available fields are: SMILES, Formula, AverageMass, MolecularWeight, MonoisotopicMass, NominalMass,
-        CommonName, ReferenceCount, DataSourceCount, PubMedCount, RSCCount, Mol2D, Mol3D.
-
-        :param int record_id: Record ID.
-        :param list[string] fields: List of fields to include in the result.
-        :return: Record details.
-        :rtype: dict
-        """
-        # Use all fields if none are specified
-        if fields is None:
-            fields = [
-                'SMILES', 'Formula', 'AverageMass', 'MolecularWeight', 'MonoisotopicMass', 'NominalMass', 'CommonName',
-                'ReferenceCount', 'DataSourceCount', 'PubMedCount', 'RSCCount', 'Mol2D', 'Mol3D'
-            ]
-        params = {'fields': ','.join(fields)}
-        endpoint = '{}/details'.format(record_id)
-        response = self.get(api='compounds', namespace='records', endpoint=endpoint, params=params)
-        return response
-
-    def get_details_batch(self, record_ids, fields=None):
-        """Get details for a list of compound records.
-
-        The available fields are: SMILES, Formula, AverageMass, MolecularWeight, MonoisotopicMass, NominalMass,
-        CommonName, ReferenceCount, DataSourceCount, PubMedCount, RSCCount, Mol2D, Mol3D.
-
-        :param list[int] record_ids: List of record IDs (up to 100).
-        :param list[string] fields: List of fields to include in the results.
-        :return: List of record details.
-        :rtype: list[dict]
-        """
-        # Use all fields if none are specified
-        if fields is None:
-            fields = [
-                'SMILES', 'Formula', 'AverageMass', 'MolecularWeight', 'MonoisotopicMass', 'NominalMass', 'CommonName',
-                'ReferenceCount', 'DataSourceCount', 'PubMedCount', 'RSCCount', 'Mol2D', 'Mol3D'
-            ]
-        json = {'recordIds': record_ids, 'fields': fields}
-        response = self.post(api='compounds', namespace='records', endpoint='batch', json=json)
-        return response['records']
-
-    def get_external_references(self, record_id, datasources=None):
-        """Get external references for a compound record.
-
-        Optionally filter the results by data source. Use :meth:`~chemspipy.api.ChemSpider.get_datasources` to get the
-        available datasources.
-
-        :param int record_id: Record ID.
-        :param list[string] datasources: List of datasources to restrict the results to.
-        :return: External references.
-        :rtype: list[string]
-        """
-        params = {}
-        if datasources is not None:
-            params['dataSources'] = ','.join(datasources)
-        endpoint = '{}/externalreferences'.format(record_id)
-        response = self.get(api='compounds', namespace='records', endpoint=endpoint, params=params)
-        return response['externalReferences']
-
-    def get_image(self, record_id):
-        """Get image for a compound record.
-
-        :param int record_id: Record ID.
-        :return: Image.
-        :rtype: bytes
-        """
-        endpoint = '{}/image'.format(record_id)
-        response = self.get(api='compounds', namespace='records', endpoint=endpoint)
-        return b64decode(response['image'])
-
-    def get_mol(self, record_id):
-        """Get MOLfile for a compound record.
-
-        :param int record_id: Record ID.
-        :return: MOLfile.
-        :rtype: string
-        """
-        endpoint = '{}/mol'.format(record_id)
-        response = self.get(api='compounds', namespace='records', endpoint=endpoint)
-        return response['sdf']
-
-
-class FilterApi(BaseChemSpider):
-    """"""
-
-    def filter_element(self, include_elements, exclude_elements=None, include_all=False, complexity=None, isotopic=None,
-                       order_by=None, order_direction=None):
-        """Search compounds by element.
-
-        Set include_all to true to only consider records that contain all of the elements in ``include_elements``,
-        otherwise all records that contain any of the elements will be returned.
-
-        A compound with a complexity of 'multiple' has more than one disconnected system in it or a metal atom or ion.
-
-        Valid values for order_by are recordId, massDefect, molecularWeight, referenceCount, dataSourceCount,
-        pubMedCount, rscCount.
-
-        Valid values for order_direction are ascending, descending.
-
-        :param list[string] include_elements: List of up to 15 elements to search for compounds containing.
-        :param list[string] exclude_elements: List of up to 100 elements to exclude compounds containing.
-        :param bool include_all: Whether to only include compounds that have all include_elements.
-        :param string complexity: 'any', 'single', or 'multiple'
-        :param string isotopic: 'any', 'labeled', or 'unlabeled'.
-        :param string order_by: What to sort the results by.
-        :param string order_direction: Ascending or descending sort direction for results.
-        :return:
-        """
-        json = {
-            'includeElements': include_elements,
-            'excludeElements': exclude_elements,
-            'options': {'includeAll': include_all, 'complexity': complexity, 'isotopic': isotopic},
-            'orderBy': order_by,
-            'orderDirection': order_direction
-        }
-        response = self.post(api='compounds', namespace='filter', endpoint='element', json=json)
-        return response['queryId']
-
-    def filter_formula(self, formula, datasources=None, order_by=None, order_direction=None):
-        """Search compounds by formula.
-
-        Optionally filter the results by data source. Use :meth:`~chemspipy.api.ChemSpider.get_datasources` to get the
-        available datasources.
-
-        Valid values for order_by are recordId, massDefect, molecularWeight, referenceCount, dataSourceCount,
-        pubMedCount, rscCount.
-
-        Valid values for order_direction are ascending, descending.
-
-        :param string formula: Molecular formula.
-        :param list[string] datasources: List of datasources to restrict the results to.
-        :param string order_by: What to sort the results by.
-        :param string order_direction: Ascending or descending sort direction for results.
-        :return:
-        """
-        json = {'formula': formula, 'dataSources': datasources, 'orderBy': order_by, 'orderDirection': order_direction}
-        response = self.post(api='compounds', namespace='filter', endpoint='formula', json=json)
-        return response['queryId']
-
-    def filter_inchi(self, inchi):
-        """Search compounds by InChI.
-
-        :param string inchi: InChI.
-        :return:
-        """
-        json = {'inchi': inchi}
-        response = self.post(api='compounds', namespace='filter', endpoint='inchi', json=json)
-        return response['queryId']
-
-    def filter_inchikey(self, inchikey):
-        """Search compounds by InChIKey.
-
-        :param string inchikey: InChIKey.
-        :return:
-        """
-        json = {'inchikey': inchikey}
-        response = self.post(api='compounds', namespace='filter', endpoint='inchikey', json=json)
-        return response['queryId']
-
-    def filter_name(self, name, order_by=None, order_direction=None):
-        """Search compounds by name.
-
-        Valid values for order_by are recordId, massDefect, molecularWeight, referenceCount, dataSourceCount,
-        pubMedCount, rscCount.
-
-        Valid values for order_direction are ascending, descending.
-
-        :param string name: Compound name.
-        :param string order_by: What to sort the results by.
-        :param string order_direction: Ascending or descending sort direction for results.
-        :return:
-        """
-        json = {'name': name, 'orderBy': order_by, 'orderDirection': order_direction}
-        response = self.post(api='compounds', namespace='filter', endpoint='name', json=json)
-        return response['queryId']
-
-    def get_status(self, query_id):
-        """Get filter status using a query ID that was returned by a previous filter request.
-
-        :param query_id: Query ID from a previous filter request.
-        :return: Status dict with 'status', 'count', and 'message' fields.
-        :rtype: dict
-        """
-        endpoint = '{}/status'.format(query_id)
-        response = self.get(api='compounds', namespace='filter', endpoint=endpoint)
-        return response
-
-    def get_results(self, query_id, start=None, count=None):
-        """Get filter results using a query ID that was returned by a previous filter request.
-
-        :param query_id: Query ID from a previous filter request.
-        :param int start: Zero-based results offset.
-        :param int count: Number of results to return.
-        :return: List of results.
-        :rtype: list[int]
-        """
-        endpoint = '{}/results'.format(query_id)
-        params = {'start': start, 'count': count}
-        response = self.get(api='compounds', namespace='filter', endpoint=endpoint, params=params)
-        return response['results']
-
-
 class MassSpecApi(BaseChemSpider):
 
     def get_databases(self):
         """Get the list of datasources in ChemSpider."""
-        warnings.warn('Use get_datasources instead of get_databases.', DeprecationWarning)
-        return self.get_datasources()
+        response = self.request('MassSpecApi', 'GetDatabases')
+        return [el.text for el in response]
 
     def get_extended_compound_info(self, csid):
         """Get extended record details for a CSID. Security token is required.
-
-        :param string|int csid: ChemSpider ID.
-        """
-        warnings.warn('Use get_details instead of get_extended_compound_info.', DeprecationWarning)
-        return self.get_details(record_id=csid)
+        :param string|int csid: ChemSpider ID.
+        """
+        response = self.request('MassSpecApi', 'GetExtendedCompoundInfo', csid=csid)
+        return xml_to_dict(response)
 
     def get_extended_compound_info_list(self, csids):
         """Get extended record details for a list of CSIDs. Security token is required.
-
         :param list[string|int] csids: ChemSpider IDs.
         """
-        warnings.warn('Use get_details_batch instead of get_extended_compound_info.', DeprecationWarning)
-        return self.get_details_batch(record_ids=csids)
+        response = self.request('MassSpecApi', 'GetExtendedCompoundInfoArray', csids=csids)
+        return [xml_to_dict(result) for result in response]
 
     def get_extended_mol_compound_info_list(self, csids, mol_type=MOL2D, include_reference_counts=False,
                                             include_external_references=False):
         """Get extended record details (including MOL) for a list of CSIDs.
-
         A maximum of 250 CSIDs can be fetched per request. Security token is required.
-
         :param list[string|int] csids: ChemSpider IDs.
         :param string mol_type: :data:`~chemspipy.api.MOL2D`, :data:`~chemspipy.api.MOL3D` or
                                 :data:`~chemspipy.api.BOTH`.
         :param bool include_reference_counts: Whether to include reference counts.
         :param bool include_external_references: Whether to include external references.
         """
-        warnings.warn('Use get_details_batch instead of get_extended_mol_compound_info_list.', DeprecationWarning)
-        return self.get_details_batch(record_ids=csids)
+        response = self.request('MassSpecApi', 'GetExtendedMolCompoundInfoArray', csids=csids,
+                                eMolType=DIMENSIONS.get(mol_type, mol_type),
+                                includeReferenceCounts=include_reference_counts,
+                                includeExternalReferences=include_external_references)
+        return [xml_to_dict(result) for result in response]
 
     def get_record_mol(self, csid, calc3d=False):
         """Get ChemSpider record in MOL format. Security token is required.
-
         :param string|int csid: ChemSpider ID.
         :param bool calc3d: Whether 3D coordinates should be calculated before returning record data.
         """
-        warnings.warn('Use get_mol instead of get_record_mol.', DeprecationWarning)
-        if calc3d:
-            warnings.warn('calc3d parameter for get_record_mol is no longer supported.', DeprecationWarning)
-        return self.get_mol(record_id=csid)
+        response = self.request('MassSpecApi', 'GetRecordMol', csid=csid, calc3d=calc3d)
+        return response.text
+
+    def simple_search_by_formula(self, formula):
+        """Search ChemSpider by molecular formula.
+        :param string formula: Molecular formula
+        :returns: A list of Compounds.
+        :rtype: list[:class:`~chemspipy.Compound`]
+        """
+        warnings.warn("Use search_by_formula instead of simple_search_by_formula.", DeprecationWarning)
+        response = self.request('MassSpecApi', 'SearchByFormula2', formula=formula)
+        return [Compound(self, el.text) for el in response]
+
+    def simple_search_by_mass(self, mass, mass_range):
+        """Search ChemSpider by mass +/- range.
+        :param float mass: The mass to search for.
+        :param float mass_range: The +/- mass range to allow.
+        :returns: A list of Compounds.
+        :rtype: list[:class:`~chemspipy.Compound`]
+        """
+        warnings.warn("Use search_by_mass instead of simple_search_by_mass.", DeprecationWarning)
+        response = self.request('MassSpecApi', 'SearchByMass2', mass=mass, range=mass_range)
+        return [Compound(self, el.text) for el in response]
+
+    # def get_compressed_records_sdf(self, rid):
+    #     """Get an SDF containing all the results from a search operation.
+    #
+    #     A maximum of 10000 records can be fetched per request. Subscriber role security token is required.
+    #
+    #     Warning: This doesn't work reliably.
+    #
+    #     :param string rid: A transaction ID, returned by an asynchronous search method.
+    #     :returns: SDF containing the requested records.
+    #     :rtype: string
+    #     """
+    #     response = self.request('MassSpecApi', 'GetCompressedRecordsSdf', rid=rid, eComp='eGzip')
+    #     if response.text:
+    #         return zlib.decompress(b64decode(response.text.encode('utf-8')), 16+zlib.MAX_WBITS)
+    #
+    # def get_records_sdf(self, rid):
+    #     """Get an SDF containing all the results from a search operation.
+    #
+    #     A maximum of 10000 records can be fetched per request. Subscriber role security token is required.
+    #
+    #     Warning: This doesn't work reliably.
+    #
+    #     :param string rid: A transaction ID, returned by an asynchronous search method.
+    #     :returns: SDF containing the requested records.
+    #     :rtype: string
+    #     """
+    #     response = self.request('MassSpecApi', 'GetRecordsSdf', rid=rid)
+    #     if response.text:
+    #         return response.text.encode('utf-8')
 
 
 class SearchApi(BaseChemSpider):
 
     def async_simple_search(self, query):
         """Search ChemSpider with arbitrary query, returning results in order of the best match found.
-
         This method returns a transaction ID which can be used with other methods to get search status and results.
-
         Security token is required.
-
         :param string query: Search query - a name, SMILES, InChI, InChIKey, CSID, etc.
         :returns: Transaction ID.
         :rtype: string
         """
-        warnings.warn('Use filter_name instead of async_simple_search.', DeprecationWarning)
-        return self.filter_name(name=query)
+        response = self.request('Search', 'AsyncSimpleSearch', query=query)
+        return response.text
 
     def async_simple_search_ordered(self, query, order=CSID, direction=ASCENDING):
         """Search ChemSpider with arbitrary query, returning results with a custom order.
-
         This method returns a transaction ID which can be used with other methods to get search status and results.
-
         Security token is required.
-
         :param string query: Search query - a name, SMILES, InChI, InChIKey, CSID, etc.
         :param string order: :data:`~chemspipy.api.CSID`, :data:`~chemspipy.api.MASS_DEFECT`,
                              :data:`~chemspipy.api.MOLECULAR_WEIGHT`, :data:`~chemspipy.api.REFERENCE_COUNT`,
@@ -527,97 +330,81 @@
         :returns: Transaction ID.
         :rtype: string
         """
-        warnings.warn('Use filter_name instead of async_simple_search.', DeprecationWarning)
-        return self.filter_name(name=query, order_by=ORDERS[order], order_direction=DIRECTIONS[direction])
+        response = self.request('Search', 'AsyncSimpleSearchOrdered', query=query, orderBy=ORDERS[order],
+                                orderDirection=DIRECTIONS[direction])
+        return response.text
 
     def get_async_search_status(self, rid):
         """Check the status of an asynchronous search operation.
-
         Security token is required.
-
         :param string rid: A transaction ID, returned by an asynchronous search method.
         :returns: Unknown, Created, Scheduled, Processing, Suspended, PartialResultReady, ResultReady, Failed,
                   TooManyRecords
         :rtype: string
         """
-        warnings.warn('Use get_status instead of get_async_search_status.', DeprecationWarning)
-        return self.get_status(query_id=rid)['status']
+        response = self.request('Search', 'GetAsyncSearchStatus', rid=rid)
+        return response.text
 
     def get_async_search_status_and_count(self, rid):
         """Check the status of an asynchronous search operation. If ready, a count and message are also returned.
-
         Security token is required.
-
         :param string rid: A transaction ID, returned by an asynchronous search method.
         :rtype: dict
         """
-        warnings.warn('Use get_status instead of get_async_search_status_and_count.', DeprecationWarning)
-        return self.get_status(query_id=rid)
+        response = self.request('Search', 'GetAsyncSearchStatusAndCount', rid=rid)
+        return xml_to_dict(response)
 
     def get_async_search_result(self, rid):
         """Get the results from a asynchronous search operation. Security token is required.
-
         :param string rid: A transaction ID, returned by an asynchronous search method.
         :returns: A list of Compounds.
         :rtype: list[:class:`~chemspipy.Compound`]
         """
-        warnings.warn('Use get_results instead of get_async_search_result.', DeprecationWarning)
-        results = self.get_results(query_id=rid)
-        return [Compound(self, record_id) for record_id in results]
+        response = self.request('Search', 'GetAsyncSearchResult', rid=rid)
+        return [Compound(self, el.text) for el in response]
 
     def get_async_search_result_part(self, rid, start=0, count=-1):
         """Get a slice of the results from a asynchronous search operation. Security token is required.
-
         :param string rid: A transaction ID, returned by an asynchronous search method.
         :param int start: The number of results to skip.
         :param int count: The number of results to return. -1 returns all through to end.
         :returns: A list of Compounds.
         :rtype: list[:class:`~chemspipy.Compound`]
         """
-        warnings.warn('Use get_results instead of get_async_search_result_part.', DeprecationWarning)
-        if count == -1:
-            count = None
-        results = self.get_results(query_id=rid, start=start, count=count)
-        return [Compound(self, record_id) for record_id in results]
+        response = self.request('Search', 'GetAsyncSearchResultPart', rid=rid, start=start, count=count)
+        return [Compound(self, el.text) for el in response]
 
     def get_compound_info(self, csid):
         """Get SMILES, StdInChI and StdInChIKey for a given CSID. Security token is required.
-
         :param string|int csid: ChemSpider ID.
         :rtype: dict
         """
-        warnings.warn('Use get_details instead of get_compound_info.', DeprecationWarning)
-        return self.get_details(record_id=csid)
+        response = self.request('Search', 'GetCompoundInfo', csid=csid)
+        return xml_to_dict(response)
 
     def get_compound_thumbnail(self, csid):
         """Get PNG image as binary data.
-
         :param string|int csid: ChemSpider ID.
         :rtype: bytes
         """
-        warnings.warn('Use get_image instead of get_compound_thumbnail.', DeprecationWarning)
-        return self.get_image(record_id=csid)
+        response = self.request('Search', 'GetCompoundThumbnail', id=csid)
+        return b64decode(response.text.encode('utf-8'))
 
     def simple_search(self, query):
         """Search ChemSpider with arbitrary query.
-
         A maximum of 100 results are returned. Security token is required.
-
         :param string query: Search query - a name, SMILES, InChI, InChIKey, CSID, etc.
         :returns: List of :class:`Compounds <chemspipy.Compound>`.
         :rtype: list[:class:`~chemspipy.Compound`]
         """
-        warnings.warn('Use filter_name instead of simple_search.', DeprecationWarning)  
         response = self.request('Search', 'SimpleSearch', query=query)
         return [Compound(self, el.text) for el in response]
 
 
-<<<<<<< HEAD
 class SpectraApi(BaseChemSpider):
 
     def get_all_spectra_info(self):
         """Get full list of all spectra in ChemSpider. Subscriber role security token is required.
-
         rtype: list[dict]
         """
         response = self.request('Spectra', 'GetAllSpectraInfo')
@@ -625,7 +412,6 @@
 
     def get_spectrum_info(self, spectrum_id):
         """Get information for a specific spectrum ID. Subscriber role security token is required.
-
         :param string|int spectrum_id: spectrum ID.
         :returns: Spectrum info.
         :rtype: dict
@@ -635,7 +421,6 @@
 
     def get_compound_spectra_info(self, csid):
         """Get information about all the spectra for a ChemSpider ID. Subscriber role security token is required.
-
         :param string|int csid: ChemSpider ID.
         :returns: List of spectrum info.
         :rtype: list[dict]
@@ -645,7 +430,6 @@
 
     def get_spectra_info_list(self, csids):
         """Get information about all the spectra for a list of ChemSpider IDs.
-
         :param list[string|int] csids: ChemSpider IDs.
         :returns: List of spectrum info.
         :rtype: list[dict]
@@ -658,70 +442,18 @@
 
     def get_original_mol(self, csid):
         """Get original submitted MOL file. Security token is required.
-
         :param string|int csid: ChemSpider ID.
         """
         response = self.request('InChI', 'CSIDToMol', csid=csid)
         return response.text
 
-    def get_csid_from_inchikey(self, inchikey):
-        """Get ChemSpiderID relating to an InChIKey.
-
-        :param string inchi_key: InChIKey.
-        """
-        response = self.request('InChI', 'InChIKeyToCSID', inchi_key=inchikey)
-        return response.text
-
-    def get_mol_from_inchikey(self, inchikey):
-        """Get mol relating to an InChIKey.
-
-        :param string inchi_key: InChIKey.
-        """
-        response = self.request('InChI', 'InChIKeyToMol', inchi_key=inchikey)
-        return response.text
-
-    def get_inchi_from_inchikey(self, inchikey):
-        """Get inchi by look-up of an InChIKey.
-
-        :param string inchi_key: InChIKey.
-        """
-        response = self.request('InChI', 'InChIKeyToInChI', inchi_key=inchikey)
-        return response.text
-
-    def get_csid_from_inchi(self, inchi):
-        """Get ChemSpider ID by look-up of an InChI.
-
-        :param string inchi: InChI.
-        """
-        response = self.request('InChI', 'InChIToCSID', inchi=inchi)
-        return response.text
-
-    def get_inchikey_from_inchi(self, inchi):
-        """Get InChIKey by look-up of an InChI.
-
-        :param string inchi: InChI.
-        """
-        response = self.request('InChI', 'InChIToInChIKey', inchi=inchi)
-        return response.text
-
-    def get_mol_from_inchi(self, inchi):
-        """Get mol by look-up of an InChI.
-
-        :param string inchi: InChI.
-        """
-        response = self.request('InChI', 'InChIToMol', inchi=inchi)
-        return response.text
-
-    # DONE
+    # TODO
     # InChIKeyToCSID - inchi_key - csid
+    # InChIKeyToInChI - inchi_key - InChI
     # InChIKeyToMol - inchi_key - Mol
-    # InChIKeyToInChI - inchi_key - InChI
     # InChIToCSID - inchi - csid
     # InChIToInChIKey - inchi - inchikey
     # InChIToMol - inchi - mol
-
-    # TODO
-
     # InChIToSMILES - inchi - smiles
     # IsValidInChIKey - inchi_key - bool
     # MolToInChI - mol - inchi
@@ -730,13 +462,10 @@
     # SMILESToInChI - smiles - inchi
 
 
-=======
->>>>>>> c23fe506
 class CustomApi(BaseChemSpider):
 
     def get_compound(self, csid):
         """Return a Compound object for a given ChemSpider ID. Security token is required.
-
         :param string|int csid: ChemSpider ID.
         :returns: The Compound with the specified ChemSpider ID.
         :rtype: :class:`~chemspipy.Compound`
@@ -745,16 +474,46 @@
 
     def get_compounds(self, csids):
         """Return a list of Compound objects, given a list ChemSpider IDs. Security token is required.
-
         :param list[string|int] csids: List of ChemSpider IDs.
         :returns: List of Compounds with the specified ChemSpider IDs.
         :rtype: list[:class:`~chemspipy.Compound`]
         """
         return [Compound(self, csid) for csid in csids]
 
+    def get_spectrum(self, spectrum_id):
+        """Return a :class:`~chemspipy.Spectrum` object for a given spectrum ID. Subscriber role security token is required.
+        :param string|int spectrum_id: Spectrum ID.
+        :returns: The Spectrum with the specified spectrum ID.
+        :rtype: :class:`~chemspipy.Spectrum`
+        """
+        return Spectrum(self, spectrum_id)
+
+    def get_spectra(self, spectrum_ids):
+        """Return a :class:`~chemspipy.Spectrum` object for a given spectrum ID. Subscriber role security token is required.
+        :param list[string|int] spectrum_ids: List of spectrum IDs.
+        :returns: List of spectra with the specified spectrum IDs.
+        :rtype: list[:class:`~chemspipy.Spectrum`]
+        """
+        return [Spectrum(self, spectrum_id) for spectrum_id in spectrum_ids]
+
+    def get_compound_spectra(self, csid):
+        """Return :class:`~chemspipy.Spectrum` objects for all the spectra associated with a ChemSpider ID.
+        :param csid: string|int csid: ChemSpider ID.
+        :returns: List of spectra for the specified ChemSpider ID.
+        :rtype: list[:class:`~chemspipy.Spectrum`]
+        """
+        return [Spectrum.from_info_dict(self, info) for info in self.get_spectra_info_list([csid])]
+
+    def get_all_spectra(self):
+        """Return a full list of :class:`~chemspipy.Spectrum` objects for all spectra in ChemSpider.
+        Subscriber role security token is required.
+        :returns: Full list of spectra in ChemSpider.
+        :rtype: list[:class:`~chemspipy.Spectrum`]
+        """
+        return [Spectrum.from_info_dict(self, info) for info in self.get_all_spectra_info()]
+
     def search(self, query, order=None, direction=ASCENDING, raise_errors=False):
         """Search ChemSpider for the specified query and return the results. Security token is required.
-
         :param string|int query: Search query.
         :param string order: (Optional) :data:`~chemspipy.api.CSID`, :data:`~chemspipy.api.MASS_DEFECT`,
                              :data:`~chemspipy.api.MOLECULAR_WEIGHT`, :data:`~chemspipy.api.REFERENCE_COUNT`,
@@ -773,14 +532,11 @@
     # TODO: Wrappers for subscriber role asynchronous searches
 
 
-class ChemSpider(CustomApi, FilterApi, LookupsApi, RecordsApi, MassSpecApi, SearchApi):
+class ChemSpider(CustomApi, MassSpecApi, SearchApi, SpectraApi, InchiApi):
     """Provides access to the ChemSpider API.
-
     Usage::
-
         >>> from chemspipy import ChemSpider
-        >>> cs = ChemSpider('<YOUR-API-KEY>')
-
+        >>> cs = ChemSpider('<YOUR-SECURITY-TOKEN>')
     """
 
     def __repr__(self):
